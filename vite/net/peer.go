package net

import (
	"fmt"
	"github.com/pkg/errors"
	"github.com/seiflotfy/cuckoofilter"
	"github.com/vitelabs/go-vite/common/types"
	"github.com/vitelabs/go-vite/ledger"
	"github.com/vitelabs/go-vite/log15"
	"github.com/vitelabs/go-vite/p2p"
	"github.com/vitelabs/go-vite/vite/net/message"
	"net"
	"sync"
)

const filterCap = 100000

// @section Peer for protocol handle, not p2p Peer.
var errPeerTermed = errors.New("peer has been terminated")

type Peer struct {
	*p2p.Peer
	mrw         p2p.MsgReadWriter
	ID          string
	head        types.Hash // hash of the top snapshotblock in snapshotchain
	height      uint64     // height of the snapshotchain
	filePort    uint16     // fileServer port, for request file
	CmdSet      uint64     // which cmdSet it belongs
<<<<<<< HEAD
	msgId       uint64     // atomic, auto_increment, use for mark unique message
=======
>>>>>>> b37dbb3f
	KnownBlocks *cuckoofilter.CuckooFilter
	Log         log15.Logger
	term        chan struct{}
	errch       chan error
}

func newPeer(p *p2p.Peer, mrw p2p.MsgReadWriter, cmdSet uint64) *Peer {
	return &Peer{
		Peer:        p,
		mrw:         mrw,
		ID:          p.ID().Brief(),
		CmdSet:      cmdSet,
		KnownBlocks: cuckoofilter.NewCuckooFilter(filterCap),
		Log:         log15.New("module", "net/peer"),
		term:        make(chan struct{}),
		errch:       make(chan error, 1),
	}
}

func (p *Peer) FileAddress() *net.TCPAddr {
	return &net.TCPAddr{
		IP:   p.IP(),
		Port: int(p.filePort),
	}
}

func (p *Peer) Handshake(our *message.HandShake) error {
	errch := make(chan error, 1)
	go func() {
		errch <- p.Send(HandshakeCode, 0, our)
	}()

	their, err := p.ReadHandshake()
	if err != nil {
		return err
	}

	if err = <-errch; err != nil {
		return err
	}

	if their.CmdSet != p.CmdSet {
		return fmt.Errorf("different protocol, our %d, their %d\n", p.CmdSet, their.CmdSet)
	}

	if their.Genesis != our.Genesis {
		return errors.New("different genesis block")
	}

	p.SetHead(their.Current, their.Height)
	p.filePort = their.Port

	return nil
}

func (p *Peer) ReadHandshake() (their *message.HandShake, err error) {
	msg, err := p.mrw.ReadMsg()

	if err != nil {
		return
	}

	if msg.Cmd != uint64(HandshakeCode) {
		err = fmt.Errorf("should be HandshakeCode %d, got %d\n", HandshakeCode, msg.Cmd)
		return
	}

	their = new(message.HandShake)

	err = their.Deserialize(msg.Payload)

	return
}

func (p *Peer) SetHead(head types.Hash, height uint64) {
	p.head = head
	p.height = height
	p.Log.Info("update status", "ID", p.ID, "height", p.height, "head", p.head)
}

func (p *Peer) SeeBlock(hash types.Hash) {
	p.KnownBlocks.InsertUnique(hash[:])
}

// response
func (p *Peer) SendSubLedger(s *message.SubLedger, msgId uint64) (err error) {
	err = p.Send(SubLedgerCode, msgId, s)

	if err != nil {
		return
	}

	for _, blocks := range s.ABlocks {
		for _, block := range blocks {
			p.SeeBlock(block.Hash)
		}
	}

	for _, b := range s.SBlocks {
		p.SeeBlock(b.Hash)
	}

	return
}

func (p *Peer) SendSnapshotBlocks(bs []*ledger.SnapshotBlock, msgId uint64) (err error) {
	err = p.Send(SnapshotBlocksCode, msgId, &message.SnapshotBlocks{
		Blocks: bs,
	})

	if err != nil {
		return
	}

	for _, b := range bs {
		p.SeeBlock(b.Hash)
	}

	return
}

func (p *Peer) SendAccountBlocks(s *message.AccountBlocks, msgId uint64) (err error) {
	err = p.Send(AccountBlocksCode, msgId, s)

	if err != nil {
		return
	}

	for _, b := range s.Blocks {
		p.SeeBlock(b.Hash)
	}

	return
}

func (p *Peer) SendNewSnapshotBlock(b *ledger.SnapshotBlock) (err error) {
	err = p.Send(NewSnapshotBlockCode, 0, b)

	if err != nil {
		return
	}

	p.SeeBlock(b.Hash)

	return
}

func (p *Peer) Send(code cmd, msgId uint64, payload p2p.Serializable) error {
	data, err := payload.Serialize()
	if err != nil {
		return err
	}

	return p.mrw.WriteMsg(&p2p.Msg{
		CmdSetID: p.CmdSet,
		Cmd:      uint64(code),
		Id:       msgId,
		Size:     uint64(len(data)),
		Payload:  data,
	})
}

type PeerInfo struct {
	Addr   string
	Flag   int
	Head   string
	Height uint64
}

func (p *Peer) Info() *PeerInfo {
	// todo
	return &PeerInfo{}
}

// @section PeerSet
var errSetHasPeer = errors.New("peer is existed")

type peerEventCode byte

const (
	addPeer peerEventCode = iota + 1
	delPeer
)

type peerEvent struct {
	code  peerEventCode
	peer  *Peer
	count int
	err   error
}

type peerSet struct {
	peers map[string]*Peer
	rw    sync.RWMutex
	subs  []chan<- *peerEvent
}

func NewPeerSet() *peerSet {
	return &peerSet{
		peers: make(map[string]*Peer),
	}
}

func (m *peerSet) Sub(c chan<- *peerEvent) {
	m.rw.Lock()
	defer m.rw.Unlock()

	m.subs = append(m.subs, c)
}

func (m *peerSet) Unsub(c chan<- *peerEvent) {
	m.rw.Lock()
	defer m.rw.Unlock()

	var i, j int
	for i, j = 0, 0; i < len(m.subs); i++ {
		if m.subs[i] != c {
			m.subs[j] = m.subs[i]
			j++
		}
	}
	m.subs = m.subs[:j]
}

func (m *peerSet) Notify(e *peerEvent) {
	m.rw.RLock()
	defer m.rw.RUnlock()

	for _, c := range m.subs {
		select {
		case c <- e:
		default:
		}
	}
}

// the tallest peer
func (m *peerSet) BestPeer() (best *Peer) {
	m.rw.RLock()
	defer m.rw.RUnlock()

	var maxHeight uint64
	for _, peer := range m.peers {
		peerHeight := peer.height
		if peerHeight > maxHeight {
			maxHeight = peerHeight
			best = peer
		}
	}

	return
}

func (m *peerSet) Has(id string) bool {
	_, ok := m.peers[id]
	return ok
}

func (m *peerSet) Add(peer *Peer) error {
	m.rw.Lock()
	defer m.rw.Unlock()

	if _, ok := m.peers[peer.ID]; ok {
		return errSetHasPeer
	}

	m.peers[peer.ID] = peer
	m.Notify(&peerEvent{
		code:  addPeer,
		peer:  peer,
		count: len(m.peers),
	})
	return nil
}

func (m *peerSet) Del(peer *Peer) {
	m.rw.Lock()
	defer m.rw.Unlock()

	delete(m.peers, peer.ID)
	m.Notify(&peerEvent{
		code:  delPeer,
		peer:  peer,
		count: len(m.peers),
	})
}

func (m *peerSet) Count() int {
	m.rw.RLock()
	defer m.rw.RUnlock()

	return len(m.peers)
}

// pick peers whose height taller than the target height
func (m *peerSet) Pick(height uint64) (peers []*Peer) {
	m.rw.RLock()
	defer m.rw.RUnlock()

	for _, p := range m.peers {
		if p.height > height {
			peers = append(peers, p)
		}
	}

	return
}

func (m *peerSet) Info() (info []*PeerInfo) {
	m.rw.RLock()
	defer m.rw.RUnlock()

	for _, peer := range m.peers {
		info = append(info, peer.Info())
	}

	return
}

func (m *peerSet) UnknownBlock(hash types.Hash) (peers []*Peer) {
	m.rw.RLock()
	defer m.rw.RUnlock()

	for _, peer := range m.peers {
		if !peer.KnownBlocks.Lookup(hash[:]) {
			peers = append(peers, peer)
		}
	}

	return
}

type Peers []*Peer

func (s Peers) Len() int {
	return len(s)
}

func (s Peers) Less(i, j int) bool {
	return s[i].height < s[j].height
}

func (s Peers) Swap(i, j int) {
	s[i], s[j] = s[j], s[i]
}<|MERGE_RESOLUTION|>--- conflicted
+++ resolved
@@ -26,10 +26,6 @@
 	height      uint64     // height of the snapshotchain
 	filePort    uint16     // fileServer port, for request file
 	CmdSet      uint64     // which cmdSet it belongs
-<<<<<<< HEAD
-	msgId       uint64     // atomic, auto_increment, use for mark unique message
-=======
->>>>>>> b37dbb3f
 	KnownBlocks *cuckoofilter.CuckooFilter
 	Log         log15.Logger
 	term        chan struct{}
