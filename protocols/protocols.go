--- conflicted
+++ resolved
@@ -117,20 +117,11 @@
 	//for i, b := range *s {
 	//	b.DbSerialize()
 	//}
-<<<<<<< HEAD
-	//spb := &protos.SnapshotBlocksMsg{
-	//	Blocks: ,
-	//}
-	//
-	//return proto.Marshal(spb)
-	return nil, nil
-=======
 	spb := &protos.SnapshotBlocksMsg{
 		//Blocks: ,
 	}
 
 	return proto.Marshal(spb)
->>>>>>> d409a06d
 }
 
 func (s *SnapshotBlocksMsg) Deserialize(data []byte) error {
@@ -140,10 +131,6 @@
 		return err
 	}
 	// todo
-<<<<<<< HEAD
-=======
-
->>>>>>> d409a06d
 	return nil
 }
 
