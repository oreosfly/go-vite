--- conflicted
+++ resolved
@@ -207,53 +207,29 @@
 	p.fullCache.Delete(address)
 }
 
-<<<<<<< HEAD
 // todo support batch
-func (p *UnconfirmedBlocksPool) WriteUnconfirmed(writeType bool, batch *leveldb.Batch, block *ledger.AccountBlock) error {
-	p.log.Info("WriteUnconfirmed ", "writeType", writeType)
-
-	if writeType {
-		if err := p.dbAccess.writeUnconfirmedMeta(batch, block); err != nil {
+func (p *UnconfirmedBlocksPool) WriteUnconfirmed(batch *leveldb.Batch, blockList []*vm_context.VmAccountBlock) error {
+	p.log.Info("WriteUnconfirmed ")
+
+	for _, v := range blockList {if v.AccountBlock.IsSendBlock() {
+		if err := p.dbAccess.writeUnconfirmedMeta(batch, v.AccountBlock); err != nil {
 			p.log.Error("writeUnconfirmedMeta", "error", err)
 			return err
-		}
-		// todo
-		p.NewSignalToWorker(block)
-	} else { // delete
-		if err := p.dbAccess.deleteUnconfirmedMeta(batch, block); err != nil {
-			p.log.Error("deleteUnconfirmedMeta", "error", err)
-			return err
-		}
-	}
-	// todo 确认写好之后 再更新
-	p.updateCache(writeType, block)
-=======
-func (p *UnconfirmedBlocksPool) WriteUnconfirmed(batch *leveldb.Batch, blockList []*vm_context.VmAccountBlock) error {
-	p.log.Info("WriteUnconfirmed ")
-
-	for _, v := range blockList {
-		if v.AccountBlock.IsSendBlock() {
-			if err := p.dbAccess.writeUnconfirmedMeta(batch, v.AccountBlock); err != nil {
-				p.log.Error("writeUnconfirmedMeta", "error", err)
-				return err
-			}
-
-			// add the gid-contractAddrList relationship
+		}// add the gid-contractAddrList relationship
 			var unsavedCache vmctxt_interface.UnsavedCache
 			unsavedCache = v.VmContext.UnsavedCache()
 			gidList := unsavedCache.ContractGidList()
 			for _, v := range gidList {
-				p.dbAccess.WriteContractAddrToGid(batch, *v.Gid(), *v.Addr())
-			}
-
-		} else {
-			if err := p.dbAccess.deleteUnconfirmedMeta(batch, v.AccountBlock); err != nil {
-				p.log.Error("deleteUnconfirmedMeta", "error", err)
-				return err
-			}
-		}
-	}
->>>>>>> 9909b873
+		// todop.dbAccess.WriteContractAddrToGid(batch, *v.Gid(), *v.Addr())
+			}
+	} else {
+		if err := p.dbAccess.deleteUnconfirmedMeta(batch, v.AccountBlock); err != nil {
+			p.log.Error("deleteUnconfirmedMeta", "error", err)
+			return err}
+		}
+	}
+	// todo 确认写好之后 再更新
+	p.updateCache(writeType, block)
 	return nil
 }
 
