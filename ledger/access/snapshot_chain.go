--- conflicted
+++ resolved
@@ -7,11 +7,7 @@
 	"github.com/syndtr/goleveldb/leveldb"
 	"errors"
 	"fmt"
-<<<<<<< HEAD
 	"github.com/vitelabs/go-vite/common/types"
-=======
-	"encoding/hex"
->>>>>>> d15e9338
 	"bytes"
 	"math/big"
 )
