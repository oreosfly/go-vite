package ledger

import (
	"github.com/vitelabs/go-vite/common/types"
	"github.com/vitelabs/go-vite/crypto/ed25519"
	"math/big"
	"time"
)

type AccountBlockMeta struct {
	// Account id
	AccountId uint64

	// Height
	Height uint64

	// Block status, 1 means open, 2 means closed
	ReceiveBlockHeight uint64

	// Height of Snapshot block which confirm this account block
	SnapshotHeight uint64

	// Height of Snapshot block which pointed by this account block
	RefSnapshotHeight uint64
}

func (*AccountBlockMeta) DbSerialize() ([]byte, error) {
	return nil, nil
}

func (*AccountBlockMeta) DbDeserialize([]byte) error {
	return nil
}

const (
	BlockTypeSendCreate byte = iota + 1
	BlockTypeSendCall
	BlockTypeSendReward
	BlockTypeReceive
	BlockTypeReceiveError
)

type AccountBlock struct {
	Meta *AccountBlockMeta

	BlockType byte
	Hash      types.Hash
	Height    uint64
	PrevHash  types.Hash

	AccountAddress types.Address

	PublicKey     ed25519.PublicKey
	ToAddress     types.Address
	FromBlockHash types.Hash

	Amount  *big.Int
	TokenId types.TokenTypeId

	Quota uint64
	Fee   *big.Int

	SnapshotHash types.Hash
	Data         []byte

	Timestamp *time.Time
	StateHash types.Hash

	LogHash *types.Hash

	Nonce     []byte
	Signature []byte
}

<<<<<<< HEAD
func (ab *AccountBlock) ComputeHash() (*types.Hash, error) {
	// Hash source data:
	var source []byte
	if ab.PrevHash != nil {
		source = append(source, ab.PrevHash.Bytes()...)
	}
	source = append(source, []byte(ab.Meta.Height.String())...)
	source = append(source, ab.AccountAddress.Bytes()...)

	if ab.To != nil {
		source = append(source, ab.To.Bytes()...)
		if ab.TokenId != nil {
			source = append(source, ab.TokenId.Bytes()...)
		}
		if ab.Amount != nil {
			source = append(source, []byte(ab.Amount.String())...)
		}
	} else {
		source = append(source, ab.FromHash.Bytes()...)
	}

	source = append(source, []byte(string(ab.Timestamp))...)

	if ab.Data != "" {
		source = append(source, []byte(ab.Data)...)
	}
	source = append(source, ab.SnapshotTimestamp.Bytes()...)

	source = append(source, ab.Nounce...)
	source = append(source, ab.Difficulty...)
	if ab.FAmount != nil {
		source = append(source, []byte(ab.FAmount.String())...)
	}

	hash, err := types.BytesToHash(crypto.Hash256(source))
	if err != nil {
		return nil, err
	}

	return &hash, nil
=======
func (*AccountBlock) GetComputeHash() types.Hash {
	hash, _ := types.BytesToHash([]byte("abcdeabcdeabcdeabcde"))
	return hash
>>>>>>> d11bda15
}

func (*AccountBlock) VerifySignature() bool {
	return true
}

func (*AccountBlock) DbSerialize() ([]byte, error) {
	return nil, nil
}

func (*AccountBlock) DbDeserialize([]byte) error {
	return nil
}

func (*AccountBlock) NetSerialize() ([]byte, error) {
	return nil, nil
}

func (*AccountBlock) NetDeserialize([]byte) error {
	return nil
}

func (*AccountBlock) FileSerialize([]byte) ([]byte, error) {
	return nil, nil
}

func (*AccountBlock) FileDeserialize([]byte) error {
	return nil
}

func (*AccountBlock) IsSendBlock() bool {
	return false
}

func (*AccountBlock) IsReceiveBlock() bool {
	return true
}

func GenesesMintageBlock() *AccountBlock {
	return nil
}

func GenesesMintageReceiveBlock() *AccountBlock {
	return nil
}

func GenesesCreateGroupBlock() *AccountBlock {
	return nil
}

func GenesesCreateGroupReceiveBlock() *AccountBlock {
	return nil
}<|MERGE_RESOLUTION|>--- conflicted
+++ resolved
@@ -72,52 +72,9 @@
 	Signature []byte
 }
 
-<<<<<<< HEAD
-func (ab *AccountBlock) ComputeHash() (*types.Hash, error) {
-	// Hash source data:
-	var source []byte
-	if ab.PrevHash != nil {
-		source = append(source, ab.PrevHash.Bytes()...)
-	}
-	source = append(source, []byte(ab.Meta.Height.String())...)
-	source = append(source, ab.AccountAddress.Bytes()...)
-
-	if ab.To != nil {
-		source = append(source, ab.To.Bytes()...)
-		if ab.TokenId != nil {
-			source = append(source, ab.TokenId.Bytes()...)
-		}
-		if ab.Amount != nil {
-			source = append(source, []byte(ab.Amount.String())...)
-		}
-	} else {
-		source = append(source, ab.FromHash.Bytes()...)
-	}
-
-	source = append(source, []byte(string(ab.Timestamp))...)
-
-	if ab.Data != "" {
-		source = append(source, []byte(ab.Data)...)
-	}
-	source = append(source, ab.SnapshotTimestamp.Bytes()...)
-
-	source = append(source, ab.Nounce...)
-	source = append(source, ab.Difficulty...)
-	if ab.FAmount != nil {
-		source = append(source, []byte(ab.FAmount.String())...)
-	}
-
-	hash, err := types.BytesToHash(crypto.Hash256(source))
-	if err != nil {
-		return nil, err
-	}
-
-	return &hash, nil
-=======
 func (*AccountBlock) GetComputeHash() types.Hash {
 	hash, _ := types.BytesToHash([]byte("abcdeabcdeabcdeabcde"))
 	return hash
->>>>>>> d11bda15
 }
 
 func (*AccountBlock) VerifySignature() bool {
