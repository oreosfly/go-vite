--- conflicted
+++ resolved
@@ -19,17 +19,12 @@
 }
 
 func (p P2PApi) NetworkAvailable() bool {
-	log.Info("NetworkAvailable ")
+	log.Info("called NetworkAvailable ")
 	return p.p2p.Available()
 
 }
 
-<<<<<<< HEAD
-func (p P2PApi) PeersCount() int {
-	log.Info("PeersCount ")
-=======
 func (p P2PApi) PeersCount() uint {
 	log.Info("called PeersCount ")
->>>>>>> cd15fb90
 	return p.p2p.PeersCount()
 }