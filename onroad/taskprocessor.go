--- conflicted
+++ resolved
@@ -247,16 +247,12 @@
 	}
 	var referredSnapshotHashList []types.Hash
 	referredSnapshotHashList = append(referredSnapshotHashList, sendBlock.SnapshotHash, consensusMessage.SnapshotHash)
-<<<<<<< HEAD
-	_, fittestHash, err := generator.GetFittestGeneratorSnapshotHash(tp.worker.manager.chain, &sendBlock.ToAddress, referredSnapshotHashList, true)
-=======
 	_, fitestHash, err := generator.GetFittestGeneratorSnapshotHash(tp.worker.manager.chain, &sendBlock.ToAddress, referredSnapshotHashList, true)
->>>>>>> 1825a377
 	if err != nil {
 		return nil, err
 	}
-	if fittestHash != nil {
-		consensusMessage.SnapshotHash = *fittestHash
+	if fitestHash != nil {
+		consensusMessage.SnapshotHash = *fitestHash
 	}
 	return consensusMessage, nil
 }