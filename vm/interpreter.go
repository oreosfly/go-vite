package vm

import (
	"encoding/hex"
	"fmt"
	"github.com/vitelabs/go-vite/common/helper"
	"github.com/vitelabs/go-vite/vm/quota"
	"sync/atomic"
)

type Interpreter struct {
	instructionSet [256]operation
}

var (
	simpleInterpreter = &Interpreter{simpleInstructionSet}
)

<<<<<<< HEAD
func (i *interpreter) Run(vm *VM, c *contract) (ret []byte, err error) {
=======
func (i *Interpreter) Run(vm *VM, c *contract) (ret []byte, err error) {
>>>>>>> af0978a9
	c.returnData = nil

	var (
		op   opCode
		mem  = newMemory()
		st   = newStack()
		pc   = uint64(0)
		cost uint64
	)

	for atomic.LoadInt32(&vm.abort) == 0 {
		currentPc := pc
		op = c.getOp(pc)
		operation := i.instructionSet[op]

		if !operation.valid {
			return nil, fmt.Errorf("invalid opcode 0x%x", int(op))
		}

		if err := operation.validateStack(st); err != nil {
			return nil, err
		}

		var memorySize uint64
		if operation.memorySize != nil {
			memSize, overflow := helper.BigUint64(operation.memorySize(st))
			if overflow {
				return nil, errGasUintOverflow
			}
			if memorySize, overflow = helper.SafeMul(helper.ToWordSize(memSize), helper.WordSize); overflow {
				return nil, errGasUintOverflow
			}
		}

		cost, err = operation.gasCost(vm, c, st, mem, memorySize)
		if err != nil {
			return nil, err
		}
		c.quotaLeft, err = quota.UseQuota(c.quotaLeft, cost)
		if err != nil {
			return nil, err
		}

		if memorySize > 0 {
			mem.resize(memorySize)
		}

		res, err := operation.execute(&pc, vm, c, mem, st)

		if vm.Debug {
			logger.Info("current code", "code", hex.EncodeToString(c.code[currentPc:]))
			fmt.Printf("code: %v \n", hex.EncodeToString(c.code[currentPc:]))
			fmt.Printf("op: %v, pc: %v\nstack: [%v]\nmemory: [%v]\nquotaLeft: %v, quotaRefund: %v\n", opCodeToString[op], currentPc, st.print(), mem.print(), c.quotaLeft, c.quotaRefund)
			fmt.Println("--------------------")
		}

		if operation.returns {
			c.returnData = res
		}

		switch {
		case err != nil:
			return nil, err
		case operation.halts:
			return res, nil
		case operation.reverts:
			return res, ErrExecutionReverted
		case !operation.jumps:
			pc++
		}
	}
	return nil, nil
}<|MERGE_RESOLUTION|>--- conflicted
+++ resolved
@@ -16,11 +16,7 @@
 	simpleInterpreter = &Interpreter{simpleInstructionSet}
 )
 
-<<<<<<< HEAD
-func (i *interpreter) Run(vm *VM, c *contract) (ret []byte, err error) {
-=======
 func (i *Interpreter) Run(vm *VM, c *contract) (ret []byte, err error) {
->>>>>>> af0978a9
 	c.returnData = nil
 
 	var (
