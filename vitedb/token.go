package vitedb

import (
	"errors"
	"github.com/syndtr/goleveldb/leveldb"
	"github.com/syndtr/goleveldb/leveldb/util"
	"github.com/vitelabs/go-vite/common/types"
	"log"
	"math/big"
)

type Token struct {
	db *DataBase
}

var _token *Token

func GetToken() *Token {
	db, err := GetLDBDataBase(DB_LEDGER)
	if err != nil {
		log.Fatal(err)
	}

	if _token == nil {
		_token = &Token{
			db: db,
		}
	}
	return _token
}

func (token *Token) BatchWrite(batch *leveldb.Batch, writeFunc func(batch *leveldb.Batch) error) error {
	return batchWrite(batch, token.db.Leveldb, func(context *batchContext) error {
		return writeFunc(context.Batch)
	})
}

func (token *Token) GetMintageBlockHashByTokenId(tokenId *types.TokenTypeId) (*types.Hash, error) {
	reader := token.db.Leveldb
	// Get mintage block hash
	key, err := createKey(DBKP_TOKENID_INDEX, tokenId.Bytes(), big.NewInt(0))

	if err != nil {
		return nil, err
	}
	mintageBlockHashBytes, err := reader.Get(key, nil)
	if err != nil {
		return nil, errors.New("Fail to query mintage block hash, Error is " + err.Error())
	}

	mintageBlockHash, err := types.BytesToHash(mintageBlockHashBytes)
	if err != nil {
		return nil, errors.New("Fail to query mintage block hash, Error is " + err.Error())
	}
	return &mintageBlockHash, nil
}

func (token *Token) getTokenIdList(key []byte) ([]*types.TokenTypeId, error) {
	reader := token.db.Leveldb

	iter := reader.NewIterator(util.BytesPrefix(key), nil)

	defer iter.Release()

	var tokenIdList []*types.TokenTypeId

	for iter.Next() {
		tokenId, err := types.BytesToTokenTypeId(iter.Value())
		if err != nil {
			return nil, err
		}
		tokenIdList = append(tokenIdList, &tokenId)
	}

	if err := iter.Error(); err != nil {
		return nil, err
	}

	return tokenIdList, nil
}

func (token *Token) GetTokenIdListByTokenName(tokenName string) ([]*types.TokenTypeId, error) {
	key, err := createKey(DBKP_TOKENNAME_INDEX, tokenName, nil)
	if err != nil {
		return nil, err
	}
	return token.getTokenIdList(key)
}

func (token *Token) GetTokenIdListByTokenSymbol(tokenSymbol string) ([]*types.TokenTypeId, error) {
	key, err := createKey(DBKP_TOKENSYMBOL_INDEX, tokenSymbol, nil)
	if err != nil {
		return nil, err
	}

	return token.getTokenIdList(key)
}

// 等vite-explorer-server从自己的数据库查数据时，这个方法就要删掉了，所以当前是hack实现
func (token *Token) GetTokenIdList(index int, num int, count int) ([]*types.TokenTypeId, error) {
	iterKey, err := createKey(DBKP_TOKENNAME_INDEX, nil)
	if err != nil {
		return nil, err
	}

	iter := token.db.Leveldb.NewIterator(util.BytesPrefix(iterKey), nil)

	defer iter.Release()

	for i := 0; i < index*count; i++ {
		if !iter.Next() {
			return nil, nil
		}
	}

	var tokenIdList []*types.TokenTypeId

	for i := 0; i < count*num; i++ {
		if !iter.Next() {
			break
		}

		tokenId, err := types.BytesToTokenTypeId(iter.Value())
		if err != nil {
			return nil, err
		}

		tokenIdList = append(tokenIdList, &tokenId)
	}

	return tokenIdList, nil

}

func (token *Token) GetLatestBlockHeightByTokenId(tokenId *types.TokenTypeId) (*big.Int, error) {
	key, err := createKey(DBKP_TOKENID_INDEX, tokenId.Bytes())
	if err != nil {
		return nil, err
	}

	iter := token.db.Leveldb.NewIterator(util.BytesPrefix(key), nil)
	defer iter.Release()

	if !iter.Last() {
		return nil, errors.New("GetLatestBlockHeightByTokenId failed, because token " + tokenId.String() + " doesn't exist.")
	}

	lastKey := iter.Key()
	partionList := deserializeKey(lastKey)

	latestBlockHeight := &big.Int{}
	latestBlockHeight.SetBytes(partionList[1])

	return latestBlockHeight, nil
}

func (token *Token) GetAccountBlockHashListByTokenId(index int, num int, count int, tokenId *types.TokenTypeId) ([]*types.Hash, error) {
	latestBlockHeight, err := token.GetLatestBlockHeightByTokenId(tokenId)
	if err != nil {
		return nil, err
	}

<<<<<<< HEAD
	limitHeight := &big.Int{}
	limitHeight = limitHeight.Add(latestBlockHeight, big.NewInt(1))

	limitKey, err := createKey(DBKP_TOKENID_INDEX, tokenId.Bytes(), limitHeight)
=======
	limitKey, err := createKey(DBKP_TOKENID_INDEX, tokenId.Bytes(), latestBlockHeight.Add(latestBlockHeight, big.NewInt(1)))
>>>>>>> 466764cc
	startKey, err := createKey(DBKP_TOKENID_INDEX, tokenId.Bytes(), big.NewInt(0))

	if err != nil {
		return nil, err
	}

	iter := token.db.Leveldb.NewIterator(&util.Range{Start: startKey, Limit: limitKey}, nil)
	defer iter.Release()

	if !iter.Last() {
		return nil, errors.New("GetAccountBlockHashList failed, because token " + tokenId.String() + " doesn't exist.")
	}

	var blockHashList []*types.Hash
	for i := 0; i < index*count; i++ {
		if !iter.Prev() {
			return blockHashList, nil
		}
	}

	for i := 0; i < num*count; i++ {
		blockHash := iter.Value()
		typeHash, err := types.BytesToHash(blockHash)
		if err != nil {
			return nil, err
		}
		blockHashList = append(blockHashList, &typeHash)
		if !iter.Prev() {
			break
		}
	}

	return blockHashList, nil
}

func (token *Token) getTopId(key []byte) *big.Int {
	iter := token.db.Leveldb.NewIterator(util.BytesPrefix(key), nil)
	defer iter.Release()

	if !iter.Last() {
		return big.NewInt(-1)
	}

	lastKey := iter.Key()
	partionList := deserializeKey(lastKey)

	if partionList == nil {
		return big.NewInt(0)
	}

	count := &big.Int{}
	count.SetBytes(partionList[0])

	return count
}

func (token *Token) getTokenNameCurrentTopId(tokenName string) (*big.Int, error) {
	key, err := createKey(DBKP_TOKENNAME_INDEX, tokenName, nil)

	if err != nil {
		return nil, err
	}
	return token.getTopId(key), nil
}

func (token *Token) getTokenSymbolCurrentTopId(tokenSymbol string) (*big.Int, error) {
	key, err := createKey(DBKP_TOKENSYMBOL_INDEX, tokenSymbol, nil)

	if err != nil {
		return nil, err
	}

	return token.getTopId(key), nil
}

func (token *Token) WriteTokenIdIndex(batch *leveldb.Batch, tokenId *types.TokenTypeId, blockHeightInToken *big.Int, accountBlockHash *types.Hash) error {
	key, err := createKey(DBKP_TOKENID_INDEX, tokenId.Bytes(), blockHeightInToken)
	if err != nil {
		return err
	}

	batch.Put(key, accountBlockHash.Bytes())
	return nil
}

func (token *Token) writeIndex(batch *leveldb.Batch, keyPrefix string, indexName string, currentTopId *big.Int, tokenId *types.TokenTypeId) error {

	topId := &big.Int{}
	topId.Add(currentTopId, big.NewInt(1))
	key, err := createKey(keyPrefix, indexName, topId)

	if err != nil {
		return err
	}

	batch.Put(key, tokenId.Bytes())
	return nil
}

func (token *Token) WriteTokenNameIndex(batchWriter *leveldb.Batch, tokenName string, tokenId *types.TokenTypeId) error {
	currentTopId, err := token.getTokenNameCurrentTopId(tokenName)
	if err != nil {
		return err
	}

	return token.writeIndex(batchWriter, DBKP_TOKENNAME_INDEX, tokenName, currentTopId, tokenId)
}

func (token *Token) WriteTokenSymbolIndex(batchWriter *leveldb.Batch, tokenSymbol string, tokenId *types.TokenTypeId) error {
	currentTopId, err := token.getTokenSymbolCurrentTopId(tokenSymbol)
	if err != nil {
		return err
	}
	return token.writeIndex(batchWriter, DBKP_TOKENSYMBOL_INDEX, tokenSymbol, currentTopId, tokenId)
}<|MERGE_RESOLUTION|>--- conflicted
+++ resolved
@@ -160,14 +160,7 @@
 		return nil, err
 	}
 
-<<<<<<< HEAD
-	limitHeight := &big.Int{}
-	limitHeight = limitHeight.Add(latestBlockHeight, big.NewInt(1))
-
-	limitKey, err := createKey(DBKP_TOKENID_INDEX, tokenId.Bytes(), limitHeight)
-=======
 	limitKey, err := createKey(DBKP_TOKENID_INDEX, tokenId.Bytes(), latestBlockHeight.Add(latestBlockHeight, big.NewInt(1)))
->>>>>>> 466764cc
 	startKey, err := createKey(DBKP_TOKENID_INDEX, tokenId.Bytes(), big.NewInt(0))
 
 	if err != nil {
