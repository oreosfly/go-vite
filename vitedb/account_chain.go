package vitedb

import (
	"math/big"
	"github.com/vitelabs/go-vite/ledger"
	"log"
	"github.com/syndtr/goleveldb/leveldb"
	"bytes"
	"github.com/syndtr/goleveldb/leveldb/util"
	"errors"
	"encoding/hex"
)

type AccountChain struct {
	db *DataBase
}


var _accountchain *AccountChain

func GetAccountChain () *AccountChain {
	db, err := GetLDBDataBase(DB_BLOCK)
	if err != nil {
		log.Fatal(err)
	}

	if _accountchain == nil {
		_accountchain = &AccountChain{
			db: db,
		}
	}


	return _accountchain
}

func (ac * AccountChain) WriteBlock (batch *leveldb.Batch, block *ledger.AccountBlock) error {
	return batchWrite(batch, ac.db.Leveldb, func(context *batchContext) error {
		if block.FromHash == nil {
			// Send block
			return ac.WriteSendBlock(batch, block)
		} else {
			// Receive block
			return ac.WriteReceiveBlock(batch, block)
		}
		return nil
	})
	//if (block.AccountAddress == nil) {
	//	return errors.New("Write block failed, because accountAddress is not exist")
	//}
	//
	//accountMeta := ac.accountStore.GetAccountMeta(block.AccountAddress)
	//GetBigIntBytesList
	//lastAccountBlockHeight := big.NewInt(-2)
	//
	//if accountMeta != nil {
	//	for _, token := range accountMeta.TokenList {
	//		if bytes.Equal(token.TokenId, block.TokenId) {
	//			lastAccountBlockHeight = token.LastAccountBlockHeight
	//			break
	//		}
	//	}
	//}
	//
	//fromHash := block.FromHash
	//
	//if fromHash == nil {
	//
	//	// It is send block
	//	if lastAccountBlockHeight.Cmp(big.NewInt(-2)) == 0 {
	//		return errors.New("Write send block failed, because the account does not have this token")
	//	}
	//
	//	lastAccountBlock, err := ac.GetBlockByHeight(lastAccountBlockHeight)
	//
	//	if err != nil {
	//		return errors.New(fmt.Sprintln("Write send block failed, because GetBlockByHeight failed. Error is ", err))
	//	}
	//
	//	if lastAccountBlock == nil || block.Amount.Cmp(lastAccountBlock.Balance) > 0 {
	//		return errors.New("Write send block failed, because the balance is not enough")
	//	}
	//} else {
	//	// It is receive block
	//	fromBlockMeta, err:= ac.GetBlockMeta(block.FromHash)
	//
	//	if fromBlockMeta == nil {
	//		return errors.New("Write receive block failed, because the from block is not exist")
	//	}
	//
	//	if err != nil {
	//		return errors.New(fmt.Sprintln("Write receive block failed, because GetBlockByHeight failed. Error is ", err))
	//	}
	//
	//
	//	accountId := big.NewInt(123)
	//
	//	if lastAccountBlockHeight.Cmp(big.NewInt(-2)) == 0 {
	//		// Write account meta
	//		if accountMeta == nil {
	//			accountMeta = &ledger.AccountMeta{
	//				AccountId: accountId,
	//			}
	//		}
	//
	//		accountMeta.TokenList = append(accountMeta.TokenList, &ledger.AccountSimpleToken{
	//			TokenId: []byte{1, 2, 3},
	//			LastAccountBlockHeight: big.NewInt(-1),
	//		})
	//
	//		ac.WriteAccountMeta(block.AccountAddress, accountMeta)
	//		ac.WriteAccountIdIndex(accountId, block.AccountAddress)
	//	}
	//
	//	// Write from block meta
	//	fromBlockMeta.Status = 2 // Closed
	//	//ac.WriteBlockMeta(block.FromHash, fromBlockMeta)
	//
	//}
	//
	//// 模拟key, 需要改
	//key :=  []byte("test")
	//
	//// Block serialize by protocol buffer
	//data, err := block.DbSerialize()
	//
	//if err != nil {
	//	return errors.New(fmt.Sprintln("Write send block failed. Error is ", err))
	//}
	//
	//ac.db.Leveldb.Put(key, data, nil)
	//
	//return nil
}

func (ac *AccountChain) WriteBlockBody (batch *leveldb.Batch, block *ledger.AccountBlock) error {
	return batchWrite(batch, ac.db.Leveldb, func(context *batchContext) error {
		return nil
	})
}

func (ac *AccountChain) WriteMintageBlock (batch *leveldb.Batch, block *ledger.AccountBlock) error {
	return batchWrite(batch, ac.db.Leveldb, func(context *batchContext) error {

		// Write block body
		if err := ac.WriteBlockBody(batch, block); err != nil{
			return err
		}

		// Write block meta
		if err := ac.WriteBlockMeta(batch, block.Hash, &ledger.AccountBlockMeta{}); err != nil{
			return err
		}


		//testTokenId := []byte("testTokenId")

		// Write TokenId Index
		//if err := ac.tokenStore.WriteTokenIdIndex(batch, testTokenId, big.NewInt(111), block.Hash); err != nil{
		//	return err
		//}
		//
		//// Write TokenName body
		//if err := ac.tokenStore.WriteTokenNameIndex(batch, "testTokenName", testTokenId); err != nil{
		//	return err
		//}
		//
		//
		//// Write TokenSymbol body
		//if err := ac.tokenStore.WriteTokenSymbolIndex(batch, "testTokenSymbol", testTokenId); err != nil{
		//	return err
		//}
		return nil
	})
}

func (ac * AccountChain) WriteSendBlock (batch *leveldb.Batch, block *ledger.AccountBlock) error {
	return batchWrite(batch, ac.db.Leveldb, func(context *batchContext) error {
<<<<<<< HEAD
		accountMeta, err := ac.accountStore.GetAccountMeta(block.AccountAddress)
		if accountMeta == nil {
			return errors.New("Write send block failed, because account is not exist")
		}
=======
		//accountMeta := ac.accountStore.GetAccountMeta(block.AccountAddress)
		//if accountMeta == nil {
		//	return errors.New("Write send block failed, because account is not exist")
		//}
>>>>>>> 02fd4d15

		if bytes.Equal(block.To.Bytes(), []byte{0}) {
			// Mintage block
			return ac.WriteMintageBlock(batch, block)
		}

		return nil
	})
}

func (ac * AccountChain) WriteReceiveBlock (batch *leveldb.Batch, block *ledger.AccountBlock) error {
	return batchWrite(batch, ac.db.Leveldb, func(context *batchContext) error {
		return nil
	})
}

//func (ac * AccountChain) WriteAccountMeta (accountAddress []byte, accountMeta *ledger.AccountMeta) error {
//
//	return nil
//}
//
//func (ac * AccountChain) WriteAccountIdIndex (accountId *big.Int, accountAddress []byte) error {
//
//	return nil
//}

func (ac * AccountChain) WriteBlockMeta (batch *leveldb.Batch, accountBlockHash []byte, accountBlockMeta *ledger.AccountBlockMeta) error {
	return batchWrite(batch, ac.db.Leveldb, func(context *batchContext) error {
		return nil
	})
}


func (ac * AccountChain) GetBlockByHash (blockHash []byte) (*ledger.AccountBlock, error) {
	accountBlockMeta, err := ac.GetBlockMeta(blockHash)
	if err != nil {
		return nil, err
	}

	return ac.GetBlockByHeight(accountBlockMeta.AccountId, accountBlockMeta.Height)
}


func (ac * AccountChain) GetBlockByHeight (accountId *big.Int, blockHeight *big.Int) (*ledger.AccountBlock, error) {

	key, err:= createKey(DBKP_ACCOUNTBLOCK, accountId, blockHeight)
	if err != nil {
		return nil, err
	}

	block, err := ac.db.Leveldb.Get(key, nil)

	accountBlock := &ledger.AccountBlock{}
	accountBlock.DbDeserialize(block)

	accountBlockMeta, err:= ac.GetBlockMeta(accountBlock.Hash)
	if err != nil {
		return nil, err
	}


	accountBlock.Meta = accountBlockMeta

	return accountBlock, err
}

func (ac *AccountChain) GetLatestBlockHeightByAccountId (accountId *big.Int) (* big.Int, error){
	key, err:= createKey(DBKP_ACCOUNTBLOCK, accountId, nil)
	if err != nil {
		return nil, err
	}

	iter := ac.db.Leveldb.NewIterator(util.BytesPrefix(key), nil)
	defer iter.Release()

<<<<<<< HEAD
func (ac * AccountChain) GetBlockHeightByHash (account []byte, hash []byte) {
=======
	if iter.Last() {
		return nil, errors.New("GetLatestBlockHeightByAccountId failed, because account " + accountId.String() + " doesn't exist.")
	}
>>>>>>> 02fd4d15

	latestBlockHeight := &big.Int{}
	latestBlockHeight.SetBytes(iter.Value())
	return latestBlockHeight, nil
}

func (ac *AccountChain) GetBlockListByAccountMeta (index int, num int, count int, meta *ledger.AccountMeta) ([]*ledger.AccountBlock, error) {
	latestBlockHeight, err := ac.GetLatestBlockHeightByAccountId(meta.AccountId)
	if err != nil {
		return nil, err
	}
	startIndex := latestBlockHeight.Sub(latestBlockHeight, big.NewInt(int64(index * count)))
	key, err := createKey(DBKP_ACCOUNTBLOCK, meta.AccountId, startIndex)
	if err != nil {
		return nil, err
	}

	iter := ac.db.Leveldb.NewIterator(&util.Range{Start: key}, nil)
	defer iter.Release()

	var blockList []*ledger.AccountBlock
	for i:=0; i < num * count; i ++ {
		if iter.Prev() {
			break
		}

		if err := iter.Error(); err != nil {
			return nil, err
		}
		block := &ledger.AccountBlock{}

		err := block.DbDeserialize(iter.Value())
		if err != nil {
			return nil, err
		}

		blockList = append(blockList, block)
	}


	return blockList, nil
}


<<<<<<< HEAD
}

func (ac * AccountChain) GetAccountBlock (key []byte) (*ledger.AccountBlock, error) {
	iter := ac.db.NewIteratorWithPrefix(key)
	for iter.Next() {
		log.Fatalf("GetAccountBlock result: key:%s, value:%s\n", iter.Key(), iter.Value())
		break
	}
	iter.Release()
	err := iter.Error()
	if err != nil {
		log.Fatalln("Iterator error: ", err)
		return nil, err
	}
	accountBlock := &ledger.AccountBlock{}
	dsErr := accountBlock.DbDeserialize(iter.Value())
	if dsErr != nil {
		log.Fatal(dsErr)
		return nil, dsErr
	}
	return accountBlock, nil
=======

func (ac * AccountChain) GetBlockMeta (blockHash []byte) (*ledger.AccountBlockMeta, error) {
	key, err:= createKey(DBKP_ACCOUNTBLOCKMETA, hex.EncodeToString(blockHash))
	if err != nil {
		return nil, err
	}
	blockMetaBytes, err:= ac.db.Leveldb.Get(key, nil)
	if err != nil {
		return nil, err
	}

	blockMeta := &ledger.AccountBlockMeta{}
	if err := blockMeta.DbDeserialize(blockMetaBytes); err != nil {
		return nil, err
	}

	return blockMeta, nil
>>>>>>> 02fd4d15
}<|MERGE_RESOLUTION|>--- conflicted
+++ resolved
@@ -176,17 +176,10 @@
 
 func (ac * AccountChain) WriteSendBlock (batch *leveldb.Batch, block *ledger.AccountBlock) error {
 	return batchWrite(batch, ac.db.Leveldb, func(context *batchContext) error {
-<<<<<<< HEAD
-		accountMeta, err := ac.accountStore.GetAccountMeta(block.AccountAddress)
-		if accountMeta == nil {
-			return errors.New("Write send block failed, because account is not exist")
-		}
-=======
 		//accountMeta := ac.accountStore.GetAccountMeta(block.AccountAddress)
 		//if accountMeta == nil {
 		//	return errors.New("Write send block failed, because account is not exist")
 		//}
->>>>>>> 02fd4d15
 
 		if bytes.Equal(block.To.Bytes(), []byte{0}) {
 			// Mintage block
@@ -262,13 +255,9 @@
 	iter := ac.db.Leveldb.NewIterator(util.BytesPrefix(key), nil)
 	defer iter.Release()
 
-<<<<<<< HEAD
-func (ac * AccountChain) GetBlockHeightByHash (account []byte, hash []byte) {
-=======
 	if iter.Last() {
 		return nil, errors.New("GetLatestBlockHeightByAccountId failed, because account " + accountId.String() + " doesn't exist.")
 	}
->>>>>>> 02fd4d15
 
 	latestBlockHeight := &big.Int{}
 	latestBlockHeight.SetBytes(iter.Value())
@@ -313,29 +302,6 @@
 }
 
 
-<<<<<<< HEAD
-}
-
-func (ac * AccountChain) GetAccountBlock (key []byte) (*ledger.AccountBlock, error) {
-	iter := ac.db.NewIteratorWithPrefix(key)
-	for iter.Next() {
-		log.Fatalf("GetAccountBlock result: key:%s, value:%s\n", iter.Key(), iter.Value())
-		break
-	}
-	iter.Release()
-	err := iter.Error()
-	if err != nil {
-		log.Fatalln("Iterator error: ", err)
-		return nil, err
-	}
-	accountBlock := &ledger.AccountBlock{}
-	dsErr := accountBlock.DbDeserialize(iter.Value())
-	if dsErr != nil {
-		log.Fatal(dsErr)
-		return nil, dsErr
-	}
-	return accountBlock, nil
-=======
 
 func (ac * AccountChain) GetBlockMeta (blockHash []byte) (*ledger.AccountBlockMeta, error) {
 	key, err:= createKey(DBKP_ACCOUNTBLOCKMETA, hex.EncodeToString(blockHash))
@@ -353,5 +319,4 @@
 	}
 
 	return blockMeta, nil
->>>>>>> 02fd4d15
 }