package p2p

import (
	"container/list"
	"crypto/rand"
	"errors"
	"fmt"
	"github.com/seiflotfy/cuckoofilter"
	"github.com/vitelabs/go-vite/common/types"
	"github.com/vitelabs/go-vite/monitor"
	"github.com/vitelabs/go-vite/p2p/discovery"
<<<<<<< HEAD
	"sync"
=======
	"net"
>>>>>>> 7d97029c
	"time"
)

// @section Task
type Task interface {
	Perform(a *agent)
}

// @section discovery
type discoverTask struct {
	target  discovery.NodeID
	results []*discovery.Node
}

func (t *discoverTask) Perform(a *agent) {
	t.results = a.svr.discv.Lookup(t.target)
	a.TaskDone(t)

	monitor.LogDuration("p2p/server", "lookup", int64(a.svr.PeersCount()))

	p2pServerLog.Info(fmt.Sprintf("discv tab lookup %s %d nodes", t.target, len(t.results)))
}

// @section dial, connect to node
type dialTask struct {
	target *discovery.Node
}

func (t *dialTask) Perform(a *agent) {
	conn, err := a.Dialer.Dial("tcp", t.target.TCPAddr().String())
	if err != nil {
		p2pServerLog.Error(fmt.Sprintf("tcp dial node %s error: %v", t.target, err))
		return
	}

	a.svr.setupConn(conn, outbound)
	a.TaskDone(t)
}

// @section sleep
type waitTask struct {
	Duration time.Duration
}

func (t *waitTask) Perform(_ *agent) {
	time.Sleep(t.Duration)
}

// @section DialManager
type agent struct {
	*net.Dialer
	maxDials    uint
	dialing     map[discovery.NodeID]connFlag
	aTime       time.Time
	bootNodes   []*discovery.Node
	looking     bool
	wating      bool
	lookResults []*discovery.Node
	svr         *Server
	term        chan struct{}
}

func newAgent(svr *Server) *agent {
	return &agent{
		Dialer: &net.Dialer{
			Timeout: 3 * time.Second,
		},
		maxDials:  svr.maxOutboundPeers(),
		dialing:   make(map[discovery.NodeID]connFlag),
		bootNodes: copyNodes(svr.BootNodes), // agent will modify bootNodes, so use copies
		svr:       svr,
	}
}

func (a *agent) start() {
	a.aTime = time.Now()
	go a.taskLoop()
}

func (a *agent) stop() {
	select {
	case <-a.term:
	default:
		close(a.term)
	}
}

func (a *agent) taskLoop() {
	tasks := list.New()
	a.createTasks(tasks)

	for {
		select {
		case <-a.term:
			return
		default:
			if e := tasks.Front(); e != nil {
				monitor.LogEvent("p2p/dial", "task")

				task, _ := e.Value.(Task)
				task.Perform(a)
				tasks.Remove(e)
			} else {
				a.createTasks(tasks)
			}
		}
	}
}

func (a *agent) createDialTask(n *discovery.Node) (d *dialTask, err error) {
	if err = a.checkDial(n); err != nil {
		return
	}

	a.dialing[n.ID] = outbound
	return &dialTask{
		target: n,
	}, nil
}

func (a *agent) createTasks(tasks *list.List) {
	canDials := a.maxDials - uint(a.svr.peers.outbound) - uint(len(a.dialing))
	restDials := canDials

	// dial one bootNodes
	if a.svr.peers.Size() == 0 && restDials > 0 {
		boot := a.bootNodes[0]
		copy(a.bootNodes[:], a.bootNodes[1:])
		a.bootNodes[len(a.bootNodes)-1] = boot

		task, err := a.createDialTask(boot)
		if err == nil {
			tasks.PushBack(task)
			restDials--
		}
	}

	// randomNodes from table
	randomCandidates := restDials / 2
	if randomCandidates > 0 {
		randomNodes := make([]*discovery.Node, randomCandidates)
		n := a.svr.discv.RandomNodes(randomNodes)
		for i := 0; i < n; i++ {
			task, err := a.createDialTask(randomNodes[i])
			if err == nil {
				tasks.PushBack(task)
				restDials--
			}
		}
	}

	resultIndex := 0
	for ; resultIndex < len(a.lookResults) && restDials > 0; resultIndex++ {
		task, err := a.createDialTask(a.lookResults[resultIndex])
		if err == nil {
			tasks.PushBack(task)
			restDials--
		}
	}
	a.lookResults = a.lookResults[resultIndex:]

	if len(a.lookResults) == 0 && !a.looking {
		var id discovery.NodeID
		rand.Read(id[:])
		tasks.PushBack(&discoverTask{
			target: id,
		})

		a.looking = true
	}

	if restDials == 0 && !a.wating {
		tasks.PushBack(&waitTask{
			Duration: 3 * time.Minute,
		})
		a.wating = true
	}

	p2pServerLog.Info(fmt.Sprintf("p2p server create %d tasks", canDials-restDials))
}

func (a *agent) TaskDone(t Task) {
	switch t2 := t.(type) {
	case *dialTask:
		delete(a.dialing, t2.target.ID)
	case *discoverTask:
		a.looking = false

		a.lookResults = append(a.lookResults, t2.results...)
	case *waitTask:
		a.wating = false
	}
}

func (a *agent) checkDial(n *discovery.Node) error {
	if _, ok := a.dialing[n.ID]; ok {
		return fmt.Errorf("%s is dialing", n)
	}

	if a.svr.peers.Has(n.ID) {
		return fmt.Errorf("%s has connected", n)
	}

	if n.ID == a.svr.self.ID {
		return errors.New("cannot dail self")
	}

<<<<<<< HEAD
type agent struct {
	host  *Server
	discv Discovery
}

type topoHandler struct {
	record cuckoofilter.CuckooFilter
	lock   sync.RWMutex
}

func (th *topoHandler) Add(hash types.Hash) {
	th.lock.Lock()
	defer th.lock.Unlock()
	th.record.Insert(hash[:])
}
func (th *topoHandler) Has(hash types.Hash) bool {
	th.lock.RLock()
	defer th.lock.RUnlock()

	return th.record.Lookup(hash[:])
}

func (th *topoHandler) Broadcast(topo *Topo, peers []*Peer) {
	th.lock.RLock()
	defer th.lock.RUnlock()
	for _, peer := range peers {
		go Send(peer.rw, baseProtocolCmdSet, topoCmd, topo)
	}
=======
	return nil
>>>>>>> 7d97029c
}<|MERGE_RESOLUTION|>--- conflicted
+++ resolved
@@ -5,15 +5,9 @@
 	"crypto/rand"
 	"errors"
 	"fmt"
-	"github.com/seiflotfy/cuckoofilter"
-	"github.com/vitelabs/go-vite/common/types"
 	"github.com/vitelabs/go-vite/monitor"
 	"github.com/vitelabs/go-vite/p2p/discovery"
-<<<<<<< HEAD
-	"sync"
-=======
 	"net"
->>>>>>> 7d97029c
 	"time"
 )
 
@@ -221,36 +215,5 @@
 		return errors.New("cannot dail self")
 	}
 
-<<<<<<< HEAD
-type agent struct {
-	host  *Server
-	discv Discovery
-}
-
-type topoHandler struct {
-	record cuckoofilter.CuckooFilter
-	lock   sync.RWMutex
-}
-
-func (th *topoHandler) Add(hash types.Hash) {
-	th.lock.Lock()
-	defer th.lock.Unlock()
-	th.record.Insert(hash[:])
-}
-func (th *topoHandler) Has(hash types.Hash) bool {
-	th.lock.RLock()
-	defer th.lock.RUnlock()
-
-	return th.record.Lookup(hash[:])
-}
-
-func (th *topoHandler) Broadcast(topo *Topo, peers []*Peer) {
-	th.lock.RLock()
-	defer th.lock.RUnlock()
-	for _, peer := range peers {
-		go Send(peer.rw, baseProtocolCmdSet, topoCmd, topo)
-	}
-=======
 	return nil
->>>>>>> 7d97029c
 }