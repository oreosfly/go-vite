package chain

import (
	"math/big"
	"strconv"
	"time"

	"github.com/vitelabs/go-vite/vm/contracts/abi"

	"github.com/vitelabs/go-vite/common/helper"
	"github.com/vitelabs/go-vite/common/types"
	"github.com/vitelabs/go-vite/ledger"
	"github.com/vitelabs/go-vite/log15"
	"github.com/vitelabs/go-vite/trie"
	"github.com/vitelabs/go-vite/vm_context"
	"github.com/vitelabs/go-vite/vm_context/vmctxt_interface"
)

type ConditionRegisterData struct {
	PledgeAmount *big.Int
	PledgeToken  types.TokenTypeId
	PledgeHeight uint64
}

type VoteConditionData struct {
	Amount  *big.Int
	TokenId types.TokenTypeId
}

type ConsensusGroupInfo struct {
	NodeCount              uint8
	Interval               int64
	PerCount               int64
	RandCount              uint8
	RandRank               uint8
	CountingTokenId        types.TokenTypeId
	RegisterConditionId    uint8
	RegisterConditionParam ConditionRegisterData
	VoteConditionId        uint8
	VoteConditionParam     VoteConditionData
	Owner                  types.Address
	PledgeAmount           *big.Int
	WithdrawHeight         uint64
}

type GenesisConfig struct {
	GenesisAccountAddress  types.Address
	BlockProducers         []types.Address
	SnapshotConsensusGroup *ConsensusGroupInfo
	CommonConsensusGroup   *ConsensusGroupInfo
}

var GenesisSnapshotBlock ledger.SnapshotBlock
var SecondSnapshotBlock ledger.SnapshotBlock

var GenesisMintageBlock ledger.AccountBlock
var GenesisMintageBlockVC vmctxt_interface.VmDatabase

var GenesisMintageSendBlock ledger.AccountBlock
var GenesisMintageSendBlockVC vmctxt_interface.VmDatabase

var GenesisConsensusGroupBlock ledger.AccountBlock
var GenesisConsensusGroupBlockVC vmctxt_interface.VmDatabase

var GenesisRegisterBlock ledger.AccountBlock
var GenesisRegisterBlockVC vmctxt_interface.VmDatabase

func initGenesis(config *GenesisConfig) {
	GenesisSnapshotBlock = genesisSnapshotBlock()

	GenesisMintageBlock, GenesisMintageBlockVC = genesisMintageBlock(config)

	GenesisMintageSendBlock, GenesisMintageSendBlockVC = genesisMintageSendBlock(config)

	GenesisConsensusGroupBlock, GenesisConsensusGroupBlockVC = genesisConsensusGroupBlock(config)

	GenesisRegisterBlock, GenesisRegisterBlockVC = genesisRegisterBlock(config)

	SecondSnapshotBlock = secondSnapshotBlock()
}

var genesisTrieNodePool = trie.NewTrieNodePool()
var genesisTimestamp = time.Unix(1541650394, 0)

func genesisSnapshotBlock() ledger.SnapshotBlock {
	genesisSnapshotBlock := ledger.SnapshotBlock{
		Height:    1,
		Timestamp: &genesisTimestamp,
	}
	stateTrie := trie.NewTrie(nil, nil, nil)
	stateTrie.SetValue([]byte("vite"), []byte("create something cool"))

	genesisSnapshotBlock.StateTrie = stateTrie
	genesisSnapshotBlock.StateHash = *stateTrie.Hash()

	genesisSnapshotBlock.Hash = genesisSnapshotBlock.ComputeHash()

	return genesisSnapshotBlock
}

func secondSnapshotBlock() ledger.SnapshotBlock {
	timestamp := genesisTimestamp.Add(time.Second * 15)

	genesisSnapshotBlock := ledger.SnapshotBlock{
		Height:    GenesisSnapshotBlock.Height + 1,
		Timestamp: &timestamp,
		PrevHash:  GenesisSnapshotBlock.Hash,
	}

	snapshotContent := ledger.SnapshotContent{
		GenesisMintageSendBlock.AccountAddress: &ledger.HashHeight{
			Hash:   GenesisMintageSendBlock.Hash,
			Height: GenesisMintageSendBlock.Height,
		},
		GenesisConsensusGroupBlock.AccountAddress: &ledger.HashHeight{
			Hash:   GenesisConsensusGroupBlock.Hash,
			Height: GenesisConsensusGroupBlock.Height,
		},
		GenesisRegisterBlock.AccountAddress: &ledger.HashHeight{
			Hash:   GenesisRegisterBlock.Hash,
			Height: GenesisRegisterBlock.Height,
		},
	}

	genesisSnapshotBlock.SnapshotContent = snapshotContent
	stateTrie := trie.NewTrie(nil, nil, nil)
	stateTrie.SetValue(GenesisMintageSendBlock.AccountAddress.Bytes(), GenesisMintageSendBlock.StateHash.Bytes())
	stateTrie.SetValue(GenesisConsensusGroupBlock.AccountAddress.Bytes(), GenesisConsensusGroupBlock.StateHash.Bytes())
	stateTrie.SetValue(GenesisRegisterBlock.AccountAddress.Bytes(), GenesisRegisterBlock.StateHash.Bytes())

	genesisSnapshotBlock.StateHash = *stateTrie.Hash()
	genesisSnapshotBlock.StateTrie = stateTrie
	genesisSnapshotBlock.Hash = genesisSnapshotBlock.ComputeHash()

	return genesisSnapshotBlock
}

var totalSupply = new(big.Int).Mul(big.NewInt(1e18), big.NewInt(1e9))

func genesisMintageBlock(config *GenesisConfig) (ledger.AccountBlock, vmctxt_interface.VmDatabase) {
	timestamp := genesisTimestamp.Add(time.Second * 10)
	block := ledger.AccountBlock{
		BlockType:      ledger.BlockTypeReceive,
		Height:         1,
		AccountAddress: abi.AddressMintage,
		Amount:         big.NewInt(0),
		Fee:            big.NewInt(0),

		Timestamp:    &timestamp,
		SnapshotHash: GenesisSnapshotBlock.Hash,
	}

	vmContext := vm_context.NewEmptyVmContextByTrie(trie.NewTrie(nil, nil, genesisTrieNodePool))
	tokenName := "Vite Token"
	tokenSymbol := "VITE"
	decimals := uint8(18)
	mintageData, _ := abi.ABIMintage.PackVariable(abi.VariableNameMintage, tokenName, tokenSymbol, totalSupply, decimals, config.GenesisAccountAddress, big.NewInt(0), uint64(0))

	vmContext.SetStorage(abi.GetMintageKey(ledger.ViteTokenId), mintageData)

	block.StateHash = *vmContext.GetStorageHash()
	block.Hash = block.ComputeHash()

	return block, vmContext
}

func genesisMintageSendBlock(config *GenesisConfig) (ledger.AccountBlock, vmctxt_interface.VmDatabase) {
	timestamp := genesisTimestamp.Add(time.Second * 12)
	block := ledger.AccountBlock{
		BlockType:      ledger.BlockTypeSendReward,
		PrevHash:       GenesisMintageBlock.Hash,
		Height:         2,
		AccountAddress: abi.AddressMintage,
		ToAddress:      config.GenesisAccountAddress,
		Amount:         totalSupply,
		TokenId:        ledger.ViteTokenId,
		Fee:            big.NewInt(0),
		StateHash:      GenesisMintageBlock.StateHash,
		SnapshotHash:   GenesisSnapshotBlock.Hash,
		Timestamp:      &timestamp,
	}
	block.Hash = block.ComputeHash()

	return block, GenesisMintageBlockVC.CopyAndFreeze()
}

func getConsensusGroupData(consensusGroupConfig *ConsensusGroupInfo) ([]byte, error) {

	conditionRegisterData, err := abi.ABIConsensusGroup.PackVariable(abi.VariableNameConditionRegisterOfPledge,
		consensusGroupConfig.RegisterConditionParam.PledgeAmount,
		consensusGroupConfig.RegisterConditionParam.PledgeToken,
		consensusGroupConfig.RegisterConditionParam.PledgeHeight)

	if err != nil {
		return nil, err
	}
	voteConditionData := []byte{}

	if consensusGroupConfig.VoteConditionId > 1 {
		voteConditionData, err = abi.ABIConsensusGroup.PackVariable(abi.VariableNameConditionVoteOfKeepToken,
			consensusGroupConfig.VoteConditionParam.Amount,
			consensusGroupConfig.VoteConditionParam.TokenId)
		if err != nil {
			return nil, err
		}
	}

	return abi.ABIConsensusGroup.PackVariable(abi.VariableNameConsensusGroupInfo,
		consensusGroupConfig.NodeCount,
		consensusGroupConfig.Interval,
		consensusGroupConfig.PerCount,
		consensusGroupConfig.RandCount,
		consensusGroupConfig.RandRank,
		consensusGroupConfig.CountingTokenId,
		consensusGroupConfig.RegisterConditionId,
		conditionRegisterData,
		consensusGroupConfig.VoteConditionId,
		voteConditionData,
		consensusGroupConfig.Owner,
		consensusGroupConfig.PledgeAmount,
		consensusGroupConfig.WithdrawHeight)
}

func genesisConsensusGroupBlock(config *GenesisConfig) (ledger.AccountBlock, vmctxt_interface.VmDatabase) {
	timestamp := genesisTimestamp.Add(time.Second * 10)

	block := ledger.AccountBlock{
		BlockType:      ledger.BlockTypeReceive,
		Height:         1,
		AccountAddress: abi.AddressConsensusGroup,
		Amount:         big.NewInt(0),
		Fee:            big.NewInt(0),

		SnapshotHash: GenesisSnapshotBlock.Hash,
		Timestamp:    &timestamp,
	}

<<<<<<< HEAD
	conditionRegisterData, _ := abi.ABIConsensusGroup.PackVariable(abi.VariableNameConditionRegisterOfPledge,
		new(big.Int).Mul(big.NewInt(5e5),
			big.NewInt(1e18)),
		ledger.ViteTokenId,
		uint64(3600*24*90))

	snapshotConsensusGroupData, _ := abi.ABIConsensusGroup.PackVariable(abi.VariableNameConsensusGroupInfo,
		uint8(25),
		int64(1),
		int64(3),
		uint8(2),
		uint8(100),
		ledger.ViteTokenId,
		uint8(1),
		conditionRegisterData,
		uint8(1),
		[]byte{},
		config.GenesisAccountAddress,
		big.NewInt(0),
		uint64(1))

	commonConsensusGroupData, _ := abi.ABIConsensusGroup.PackVariable(abi.VariableNameConsensusGroupInfo,
		uint8(25),
		int64(3),
		int64(1),
		uint8(2),
		uint8(100),
		ledger.ViteTokenId,
		uint8(1),
		conditionRegisterData,
		uint8(1),
		[]byte{},
		config.GenesisAccountAddress,
		big.NewInt(0),
		uint64(1))
=======
	snapshotConsensusGroupData, err := getConsensusGroupData(config.SnapshotConsensusGroup)
	if err != nil {
		log15.Crit("Init snapshot consensus group information failed, error is "+err.Error(), "module", "genesis")
	}
	commonConsensusGroupData, err := getConsensusGroupData(config.CommonConsensusGroup)
	if err != nil {
		log15.Crit("Init common consensus group information failed, error is "+err.Error(), "module", "genesis")
	}
>>>>>>> 7ddb2688

	vmContext := vm_context.NewEmptyVmContextByTrie(trie.NewTrie(nil, nil, genesisTrieNodePool))
	vmContext.SetStorage(abi.GetConsensusGroupKey(types.SNAPSHOT_GID), snapshotConsensusGroupData)
	vmContext.SetStorage(abi.GetConsensusGroupKey(types.DELEGATE_GID), commonConsensusGroupData)

	block.StateHash = *vmContext.GetStorageHash()
	block.Hash = block.ComputeHash()

	return block, vmContext
}

func genesisRegisterBlock(config *GenesisConfig) (ledger.AccountBlock, vmctxt_interface.VmDatabase) {
	timestamp := genesisTimestamp.Add(time.Second * 10)

	block := ledger.AccountBlock{
		BlockType:      ledger.BlockTypeReceive,
		Height:         1,
		AccountAddress: abi.AddressRegister,
		Amount:         big.NewInt(0),
		Fee:            big.NewInt(0),

		SnapshotHash: GenesisSnapshotBlock.Hash,
		Timestamp:    &timestamp,
	}

	vmContext := vm_context.NewEmptyVmContextByTrie(trie.NewTrie(nil, nil, genesisTrieNodePool))
	for index, addr := range config.BlockProducers {
		nodeName := "s" + strconv.Itoa(index+1)
		registerData, _ := abi.ABIRegister.PackVariable(abi.VariableNameRegistration, nodeName, addr, addr, helper.Big0, uint64(1), uint64(0), uint64(0), []types.Address{addr})
		vmContext.SetStorage(abi.GetRegisterKey(nodeName, types.SNAPSHOT_GID), registerData)
		hisNameData, _ := abi.ABIRegister.PackVariable(abi.VariableNameHisName, nodeName)
		vmContext.SetStorage(abi.GetHisNameKey(addr, types.SNAPSHOT_GID), hisNameData)
	}

	block.StateHash = *vmContext.GetStorageHash()
	block.Hash = block.ComputeHash()

	return block, vmContext
}<|MERGE_RESOLUTION|>--- conflicted
+++ resolved
@@ -235,43 +235,6 @@
 		Timestamp:    &timestamp,
 	}
 
-<<<<<<< HEAD
-	conditionRegisterData, _ := abi.ABIConsensusGroup.PackVariable(abi.VariableNameConditionRegisterOfPledge,
-		new(big.Int).Mul(big.NewInt(5e5),
-			big.NewInt(1e18)),
-		ledger.ViteTokenId,
-		uint64(3600*24*90))
-
-	snapshotConsensusGroupData, _ := abi.ABIConsensusGroup.PackVariable(abi.VariableNameConsensusGroupInfo,
-		uint8(25),
-		int64(1),
-		int64(3),
-		uint8(2),
-		uint8(100),
-		ledger.ViteTokenId,
-		uint8(1),
-		conditionRegisterData,
-		uint8(1),
-		[]byte{},
-		config.GenesisAccountAddress,
-		big.NewInt(0),
-		uint64(1))
-
-	commonConsensusGroupData, _ := abi.ABIConsensusGroup.PackVariable(abi.VariableNameConsensusGroupInfo,
-		uint8(25),
-		int64(3),
-		int64(1),
-		uint8(2),
-		uint8(100),
-		ledger.ViteTokenId,
-		uint8(1),
-		conditionRegisterData,
-		uint8(1),
-		[]byte{},
-		config.GenesisAccountAddress,
-		big.NewInt(0),
-		uint64(1))
-=======
 	snapshotConsensusGroupData, err := getConsensusGroupData(config.SnapshotConsensusGroup)
 	if err != nil {
 		log15.Crit("Init snapshot consensus group information failed, error is "+err.Error(), "module", "genesis")
@@ -280,7 +243,6 @@
 	if err != nil {
 		log15.Crit("Init common consensus group information failed, error is "+err.Error(), "module", "genesis")
 	}
->>>>>>> 7ddb2688
 
 	vmContext := vm_context.NewEmptyVmContextByTrie(trie.NewTrie(nil, nil, genesisTrieNodePool))
 	vmContext.SetStorage(abi.GetConsensusGroupKey(types.SNAPSHOT_GID), snapshotConsensusGroupData)
